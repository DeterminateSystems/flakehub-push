{
  description = "A https://flakehub.com/ pusher.";

  inputs = {
    nixpkgs.url = "https://api.flakehub.com/f/NixOS/nixpkgs/0.1.514192.tar.gz";
    crane = {
      url = "github:ipetkov/crane";
      inputs.nixpkgs.follows = "nixpkgs";
    };
    rust-overlay = {
      url = "github:oxalica/rust-overlay";
      inputs.nixpkgs.follows = "nixpkgs";
    };
  };

  outputs = inputs:
    let
      supportedSystems = [ "x86_64-linux" "aarch64-linux" "x86_64-darwin" "aarch64-darwin" ];

      forAllSystems = forSystems supportedSystems;
      forDockerSystems = forSystems [ "x86_64-linux" ];

      forSystems = s: f: inputs.nixpkgs.lib.genAttrs s (system: f rec {
        inherit system;
        pkgs = import inputs.nixpkgs {
          inherit system;
          overlays = [
            inputs.rust-overlay.overlays.default
          ];
        };
        cranePkgs = pkgs.callPackage ./crane.nix {
          inherit (inputs) crane;
          supportedSystems = s;
        };
        lib = pkgs.lib;
      });
    in
    {
      packages = forAllSystems ({ cranePkgs, ... }: rec {
        flakehub-push = cranePkgs.package;
        default = flakehub-push;
      });

      devShells = forAllSystems ({ system, pkgs, cranePkgs, ... }: {
        default = pkgs.mkShell {
          name = "dev";
          buildInputs = [ cranePkgs.rustNightly ]
            ++ inputs.self.packages.${system}.flakehub-push.buildInputs
            ++ (with pkgs; [
            nixpkgs-fmt
            cargo-outdated
            cargo-watch
<<<<<<< HEAD
          ]);
=======
            rust-analyzer
            rustc
            cargo
          ]
          ++ inputs.self.packages.${system}.flakehub-push.buildInputs
          ++ pkgs.lib.optionals pkgs.stdenv.isDarwin (with pkgs.darwin.apple_sdk.frameworks; [ Security ]);
>>>>>>> 650c21a0

          nativeBuildInputs = with pkgs; [ ]
            ++ inputs.self.packages.${system}.flakehub-push.nativeBuildInputs;
        };
      });

      dockerImages = forDockerSystems ({ system, pkgs, ... }: {
        default = pkgs.dockerTools.buildLayeredImage {
          name = pkgs.flakehub-push.name;
          contents = [ pkgs.cacert ];
          config = {
            #ExposedPorts."8080/tcp" = { };
            Cmd = [ "${pkgs.flakehub-push}/bin/flakehub-push" ];
            Env = [
              "NIX_SSL_CERT_FILE=${pkgs.cacert}/etc/ssl/certs/ca-bundle.crt"
            ];
          };
        };
      });
    };
}<|MERGE_RESOLUTION|>--- conflicted
+++ resolved
@@ -36,33 +36,48 @@
       });
     in
     {
-      packages = forAllSystems ({ cranePkgs, ... }: rec {
-        flakehub-push = cranePkgs.package;
-        default = flakehub-push;
-      });
+      overlays.default = final: prev: {
+        flakehub-push = inputs.self.packages.${final.stdenv.system}.flakehub-push;
+      };
 
-      devShells = forAllSystems ({ system, pkgs, cranePkgs, ... }: {
+      packages = forAllSystems ({ system, pkgs, lib, ... }:
+        let
+          craneLib = (inputs.crane.mkLib pkgs).overrideToolchain rustToolchain;
+          rustToolchain = pkgs.rust-bin.stable.latest.default.override {
+            targets = [ "x86_64-unknown-linux-musl" ];
+          };
+        in
+        rec {
+          default = flakehub-push;
+
+          flakehub-push = craneLib.buildPackage {
+            pname = "flakehub-push";
+            version = "0.1.0";
+            src = craneLib.path ./.;
+
+            CARGO_BUILD_TARGET = "x86_64-unknown-linux-musl";
+            CARGO_BUILD_RUSTFLAGS = "-C target-feature=+crt-static";
+          };
+        });
+
+      devShells = forAllSystems ({ system, pkgs, ... }: {
         default = pkgs.mkShell {
           name = "dev";
-          buildInputs = [ cranePkgs.rustNightly ]
-            ++ inputs.self.packages.${system}.flakehub-push.buildInputs
-            ++ (with pkgs; [
+          buildInputs = with pkgs; [
             nixpkgs-fmt
+            rustfmt
             cargo-outdated
             cargo-watch
-<<<<<<< HEAD
-          ]);
-=======
             rust-analyzer
             rustc
             cargo
           ]
           ++ inputs.self.packages.${system}.flakehub-push.buildInputs
           ++ pkgs.lib.optionals pkgs.stdenv.isDarwin (with pkgs.darwin.apple_sdk.frameworks; [ Security ]);
->>>>>>> 650c21a0
 
-          nativeBuildInputs = with pkgs; [ ]
-            ++ inputs.self.packages.${system}.flakehub-push.nativeBuildInputs;
+          nativeBuildInputs = with pkgs; [
+          ]
+          ++ inputs.self.packages.${system}.flakehub-push.nativeBuildInputs;
         };
       });
 
