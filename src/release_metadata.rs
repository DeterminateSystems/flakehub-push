use color_eyre::eyre::{eyre, WrapErr};
use std::path::Path;

use crate::graphql::rev_count_query::RevCountQueryRepositoryObject;
use graphql_client::GraphQLQuery;

use crate::Visibility;

#[derive(Debug, Clone, serde::Serialize, serde::Deserialize)]
pub(crate) struct ReleaseMetadata {
    pub(crate) commit_count: i64,
    pub(crate) description: Option<String>,
    pub(crate) outputs: serde_json::Value,
    pub(crate) raw_flake_metadata: serde_json::Value,
    pub(crate) readme: Option<String>,
    pub(crate) repo: String,
    pub(crate) revision: String,
    pub(crate) visibility: Visibility,
    pub(crate) mirrored: bool,
}

impl ReleaseMetadata {
    #[tracing::instrument(skip_all, fields(
        directory = %directory.display(),
        description = tracing::field::Empty,
        readme_path = tracing::field::Empty,
        revision = tracing::field::Empty,
        revision_count = tracing::field::Empty,
        commit_count = tracing::field::Empty,
        visibility = ?visibility,
    ))]
    pub(crate) async fn build(
        reqwest_client: reqwest::Client,
        directory: &Path,
        git_root: &Path,
        flake_metadata: serde_json::Value,
        flake_outputs: serde_json::Value,
        project_owner: &str,
        project_name: &str,
        mirrored: bool,
        visibility: Visibility,
    ) -> color_eyre::Result<ReleaseMetadata> {
        let span = tracing::Span::current();
        let gix_repository = gix::open(git_root).wrap_err("Opening the Git repository")?;
        let gix_repository_head = gix_repository
            .head()
            .wrap_err("Getting the HEAD revision of the repository")?;

        let revision = match gix_repository_head.kind {
            gix::head::Kind::Symbolic(gix_ref::Reference { name: _, target, .. }) => {
                match target {
                    gix_ref::Target::Peeled(object_id) => object_id,
                    gix_ref::Target::Symbolic(_) => return Err(eyre!("Recieved a symbolic Git revision pointing to a symbolic Git revision, this is not supported at this time"))
                }
            }
            gix::head::Kind::Detached {
                target: object_id, ..
            } => object_id,
            gix::head::Kind::Unborn(_) => {
                return Err(eyre!(
                    "Newly initialized repository detected, at least one commit is necessary"
                ))
            }
        };

        let revision_string = revision.to_hex().to_string();
        span.record("revision_string", revision_string.clone());

        let local_revision_count = gix_repository
            .rev_walk([revision])
            .all()
            .map(|rev_iter| rev_iter.count());
        tracing::debug!("Got revision count from local repository: {local_revision_count:?}");

        let revision_count = match local_revision_count {
            Ok(n) => n as i64,
            Err(_e) => {
                get_revision_count_from_github(
                    reqwest_client,
                    project_owner,
                    project_name,
                    &revision_string,
                )
                .await?
            }
        };
        span.record("revision_count", revision_count);

        let description = if let Some(description) = flake_metadata.get("description") {
            Some(description
                .as_str()
                .ok_or_else(|| {
                    eyre!("`nix flake metadata --json` does not have a string `description` field")
                })?
                .to_string())
        } else {
            None
        };

        let readme_path = directory.join("README.md");
        let readme = if readme_path.exists() {
            Some(tokio::fs::read_to_string(readme_path).await?)
        } else {
            None
        };

        Ok(ReleaseMetadata {
            description,
            repo: format!("{project_owner}/{project_name}"),
            raw_flake_metadata: flake_metadata.clone(),
            readme,
            revision: revision_string,
            commit_count: revision_count,
            visibility,
            outputs: flake_outputs,
            mirrored,
        })
    }
}

<<<<<<< HEAD
#[tracing::instrument(skip_all)]
pub(crate) async fn get_revision_count_from_github(
=======
#[tracing::instrument(skip_all, fields(
    %project_owner,
    %project_name,
    %revision,
))]
pub(crate) async fn get_revision_count(
>>>>>>> ebd5a12e
    reqwest_client: reqwest::Client,
    project_owner: &str,
    project_name: &str,
    revision: &str,
) -> color_eyre::Result<i64> {
    // Schema from https://docs.github.com/public/schema.docs.graphql
    let graphql_response = {
        let variables = crate::graphql::rev_count_query::Variables {
            owner: project_owner.to_string(),
            name: project_name.to_string(),
            revision: revision.to_string(),
        };
        let query = crate::graphql::RevCountQuery::build_query(variables);

        tracing::trace!(
            endpoint = %crate::graphql::GITHUB_ENDPOINT,
            ?query,
            "Making request"
        );
        let reqwest_response = reqwest_client
            .post(crate::graphql::GITHUB_ENDPOINT)
            .json(&query)
            .send()
            .await
            .wrap_err("Failed to issue RevCountQuery request to Github's GraphQL API")?;

        let response_status = reqwest_response.status();
        let response_data: serde_json::Value = reqwest_response
            .json()
            .await
            .wrap_err("Failed to retrieve RevCountQuery response from Github's GraphQL API")?;

        if response_status != 200 {
            tracing::error!(status = %response_status,
                "Recieved error:\n\
                {response_data:#?}\n\
            "
            );
            return Err(eyre!(
                "Got {response_status} status from Github's GraphQL API, expected 200"
            ));
        }

        let graphql_data = response_data.get("data").ok_or_else(|| {
            eyre!(
                "Did not recieve a `data` inside RevCountQuery response from Github's GraphQL API"
            )
        })?;
        let response_data: <crate::graphql::RevCountQuery as GraphQLQuery>::ResponseData =
            serde_json::from_value(graphql_data.clone())
                .wrap_err("Failed to retrieve RevCountQuery response from Github's GraphQL API")?;
        response_data
    };

    tracing::trace!(?graphql_response, "Got response");
    let graphql_repository_object = graphql_response
            .repository
            .ok_or_else(|| eyre!("Did not recieve a `repository` inside RevCountQuery response from Github's GraphQL API"))?
            .object
            .ok_or_else(|| eyre!("Did not recieve a `repository.object` inside RevCountQuery response from Github's GraphQL API"))?;

    let total_count = match graphql_repository_object {
            RevCountQueryRepositoryObject::Blob
            | RevCountQueryRepositoryObject::Tag
            | RevCountQueryRepositoryObject::Tree => {
                return Err(eyre!(
                "Retrieved a `repository.object` that was not a `Commit` in the RevCountQuery response from Github's GraphQL API"
            ))
            }
            RevCountQueryRepositoryObject::Commit(crate::graphql::rev_count_query::RevCountQueryRepositoryObjectOnCommit {
                history: crate::graphql::rev_count_query::RevCountQueryRepositoryObjectOnCommitHistory {
                    total_count,
                }
            }) => total_count,
        };
    Ok(total_count)
}<|MERGE_RESOLUTION|>--- conflicted
+++ resolved
@@ -118,17 +118,12 @@
     }
 }
 
-<<<<<<< HEAD
-#[tracing::instrument(skip_all)]
-pub(crate) async fn get_revision_count_from_github(
-=======
 #[tracing::instrument(skip_all, fields(
     %project_owner,
     %project_name,
     %revision,
 ))]
-pub(crate) async fn get_revision_count(
->>>>>>> ebd5a12e
+pub(crate) async fn get_revision_count_from_github(
     reqwest_client: reqwest::Client,
     project_owner: &str,
     project_name: &str,
