--- conflicted
+++ resolved
@@ -158,11 +158,7 @@
             tracing::trace!(%github_workspace, "Got $GITHUB_WORKSPACE");
             PathBuf::from(github_workspace)
         } else {
-<<<<<<< HEAD
-            std::env::current_dir().map(PathBuf::from).wrap_err("Could not determine current git_root. Pass `--git-root` or set `NXFR_PUSH_GIT_ROOT`")?
-=======
-            std::env::current_dir().map(PathBuf::from).wrap_err("Could not determine current directory. Pass `--directory` or set `FLAKEHUB_PUSH_DIRECTORY`")?
->>>>>>> ebd5a12e
+            std::env::current_dir().map(PathBuf::from).wrap_err("Could not determine current git_root. Pass `--git-root` or set `FLAKEHUB_PUSH_GIT_ROOT`")?
         };
 
         let directory = if let Some(directory) = &directory.0 {
@@ -171,11 +167,7 @@
             tracing::trace!(%github_workspace, "Got $GITHUB_WORKSPACE");
             PathBuf::from(github_workspace)
         } else {
-<<<<<<< HEAD
             git_root.clone()
-=======
-            std::env::current_dir().map(PathBuf::from).wrap_err("Could not determine current git_root. Pass `--git-root` or set `FLAKEHUB_PUSH_GIT_ROOT`")?
->>>>>>> ebd5a12e
         };
 
         let owner_and_repository = if let Some(repo) = &repo.0 {
