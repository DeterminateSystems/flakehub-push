mod instrumentation;

use color_eyre::eyre::{eyre, WrapErr};
use reqwest::header::HeaderMap;
use std::{
    path::{Path, PathBuf},
    process::ExitCode,
};
use tokio::io::AsyncWriteExt;

use crate::{
    flake_info::{get_flake_metadata, get_flake_tarball, get_flake_tarball_outputs},
    release_metadata::ReleaseMetadata,
    Visibility,
};

#[derive(Debug, clap::Parser)]
#[clap(version)]
pub(crate) struct NixfrPushCli {
    #[clap(
        long,
        env = "FLAKEHUB_PUSH_HOST",
        default_value = "https://flakehub.fly.dev"
    )]
    pub(crate) host: String,
    #[clap(long, env = "FLAKEHUB_PUSH_VISIBLITY")]
    pub(crate) visibility: crate::Visibility,
    // Will also detect `GITHUB_REF_NAME`
    #[clap(long, env = "FLAKEHUB_PUSH_TAG", value_parser = StringToNoneParser, default_value = "")]
    pub(crate) tag: OptionString,
    #[clap(long, env = "FLAKEHUB_PUSH_ROLLING_PREFIX", value_parser = StringToNoneParser, default_value = "")]
    pub(crate) rolling_prefix: OptionString,
    // Also detects `GITHUB_TOKEN`
    #[clap(long, env = "FLAKEHUB_PUSH_GITHUB_TOKEN", value_parser = StringToNoneParser, default_value = "")]
    pub(crate) github_token: OptionString,
    /// Will also detect `GITHUB_REPOSITORY`
    #[clap(long, env = "FLAKEHUB_PUSH_UPLOAD_NAME", value_parser = StringToNoneParser, default_value = "")]
    pub(crate) upload_name: OptionString,
    /// Override the detected repo name, e.g. in case you're uploading multiple subflakes in a single repo as their own flake.
    ///
    /// In the format of [org]/[repo].
    #[clap(long, env = "FLAKEHUB_PUSH_REPO", value_parser = StringToNoneParser, default_value = "")]
    pub(crate) repo: OptionString,
    // Also detects `GITHUB_WORKSPACE`
    #[clap(long, env = "FLAKEHUB_PUSH_DIRECTORY", value_parser = PathBufToNoneParser, default_value = "")]
    pub(crate) directory: OptionPathBuf,
    // Also detects `GITHUB_WORKSPACE`
    #[clap(long, env = "FLAKEHUB_PUSH_GIT_ROOT", value_parser = PathBufToNoneParser, default_value = "")]
    pub(crate) git_root: OptionPathBuf,

    /// URL of a JWT mock server (like https://github.com/ruiyang/jwt-mock-server) which can issue tokens.
    ///
    /// Used instead of ACTIONS_ID_TOKEN_REQUEST_URL/ACTIONS_ID_TOKEN_REQUEST_TOKEN when developing locally.
    #[clap(long, env = "NXFR_JWT_ISSUER_URI", value_parser = StringToNoneParser, default_value = "")]
    pub(crate) jwt_issuer_uri: OptionString,

    #[clap(flatten)]
    pub instrumentation: instrumentation::Instrumentation,
}

<<<<<<< HEAD
=======
#[cfg(debug_assertions)]
#[derive(Debug, clap::Parser)]
pub struct DevConfig {
    // A specific bearer token string which bypasses the normal authentication check in when pushing an upload
    // This is intended for development at this time.
    #[clap(long, env = "FLAKEHUB_PUSH_DEV_BEARER_TOKEN", value_parser = StringToNoneParser, default_value = "")]
    pub(crate) dev_bearer_token: OptionString,
    // A manually-specified project id (a la GitHub's `databaseId`)
    #[clap(long)]
    pub(crate) dev_project_id: Option<String>,
    // A manually-specified owner id (a la GitHub's `databaseId`)
    #[clap(long)]
    pub(crate) dev_owner_id: Option<String>,
}

>>>>>>> ebd5a12e
#[derive(Clone, Debug)]
pub struct OptionString(pub Option<String>);

#[derive(Clone)]
struct StringToNoneParser;

impl clap::builder::TypedValueParser for StringToNoneParser {
    type Value = OptionString;

    fn parse_ref(
        &self,
        cmd: &clap::Command,
        arg: Option<&clap::Arg>,
        value: &std::ffi::OsStr,
    ) -> Result<Self::Value, clap::Error> {
        let inner = clap::builder::StringValueParser::new();
        let val = inner.parse_ref(cmd, arg, value)?;

        if val.is_empty() {
            Ok(OptionString(None))
        } else {
            Ok(OptionString(Some(Into::<String>::into(val))))
        }
    }
}

#[derive(Clone, Debug)]
pub struct OptionPathBuf(pub Option<PathBuf>);

#[derive(Clone)]
struct PathBufToNoneParser;

impl clap::builder::TypedValueParser for PathBufToNoneParser {
    type Value = OptionPathBuf;

    fn parse_ref(
        &self,
        cmd: &clap::Command,
        arg: Option<&clap::Arg>,
        value: &std::ffi::OsStr,
    ) -> Result<Self::Value, clap::Error> {
        let inner = clap::builder::StringValueParser::new();
        let val = inner.parse_ref(cmd, arg, value)?;

        if val.is_empty() {
            Ok(OptionPathBuf(None))
        } else {
            Ok(OptionPathBuf(Some(Into::<PathBuf>::into(val))))
        }
    }
}

fn build_http_client() -> reqwest::ClientBuilder {
    reqwest::Client::builder().user_agent("nxfr-push")
}

impl NixfrPushCli {
    #[tracing::instrument(
        name = "flakehub_push"
        skip_all,
    )]
    pub(crate) async fn execute(self) -> color_eyre::Result<std::process::ExitCode> {
        tracing::trace!(?self, "Executing");
        let Self {
            host,
            visibility,
            upload_name,
            tag,
            rolling_prefix,
            github_token,
            directory,
            repo,
            git_root,
            jwt_issuer_uri,
            instrumentation: _,
        } = self;

        let github_token = if let Some(github_token) = &github_token.0 {
            github_token.clone()
        } else {
            std::env::var("GITHUB_TOKEN")
                .wrap_err("Could not determine Github token, pass `--github-token`, or set either `FLAKEHUB_PUSH_GITHUB_TOKEN` or `GITHUB_TOKEN`")?
        };

        let directory = if let Some(directory) = &directory.0 {
            directory.clone()
        } else if let Ok(github_workspace) = std::env::var("GITHUB_WORKSPACE") {
            tracing::trace!(%github_workspace, "Got $GITHUB_WORKSPACE");
            PathBuf::from(github_workspace)
        } else {
            std::env::current_dir().map(PathBuf::from).wrap_err("Could not determine current directory. Pass `--directory` or set `FLAKEHUB_PUSH_DIRECTORY`")?
        };
        let git_root = if let Some(git_root) = &git_root.0 {
            git_root.clone()
        } else if let Ok(github_workspace) = std::env::var("GITHUB_WORKSPACE") {
            tracing::trace!(%github_workspace, "Got $GITHUB_WORKSPACE");
            PathBuf::from(github_workspace)
        } else {
            std::env::current_dir().map(PathBuf::from).wrap_err("Could not determine current git_root. Pass `--git-root` or set `FLAKEHUB_PUSH_GIT_ROOT`")?
        };

        let owner_and_repository = if let Some(repo) = &repo.0 {
            tracing::trace!(%repo, "Got `--repo` argument");
            repo.clone()
        } else if let Ok(github_repository) = std::env::var("GITHUB_REPOSITORY") {
            tracing::trace!(
                %github_repository,
                "Got `GITHUB_REPOSITORY`"
            );
            github_repository
        } else {
            return Err(eyre!("Could not determine repository name, pass `--repo` or the `GITHUB_REPOSITORY` formatted like `determinatesystems/flakehub-push`"));
        };
        let mut owner_and_repository_split = owner_and_repository.split('/');
        let project_owner = owner_and_repository_split
                .next()
                .ok_or_else(|| eyre!("Could not determine owner, pass `--upload-name` or the `GITHUB_REPOSITORY` formatted like `determinatesystems/flakehub-push`"))?
                .to_string();
        let project_name = owner_and_repository_split.next()
            .ok_or_else(|| eyre!("Could not determine project, pass `--upload-name` or `GITHUB_REPOSITORY` formatted like `determinatesystems/flakehub-push`"))?
            .to_string();

        let tag = if let Some(tag) = &tag.0 {
            Some(tag.clone())
        } else {
            std::env::var("GITHUB_REF_NAME").ok()
        };

        let upload_bearer_token = match jwt_issuer_uri.0 {
            None => get_actions_id_bearer_token()
                .await
                .wrap_err("Getting upload bearer token from GitHub")?,

            Some(jwt_issuer_uri) => {
                let client = build_http_client().build()?;
                let mut claims = github_actions_oidc_claims::Claims::make_dummy();
                // FIXME: we should probably fill in more of these claims.
                claims.iss = "flakehub-push-dev".to_string();
                claims.repository = owner_and_repository;
                claims.repository_owner = project_owner.clone();
                let response = client
                    .post(jwt_issuer_uri)
                    .header("Content-Type", "application/json")
                    .json(&claims)
                    .send()
                    .await
                    .wrap_err("Sending request to JWT issuer")?;
                #[derive(serde::Deserialize)]
                struct Response {
                    token: String,
                }
                let response_deserialized: Response = response
                    .json()
                    .await
                    .wrap_err("Getting token from JWT issuer's response")?;
                response_deserialized.token
            }
        };

        push_new_release(
            &host,
            &github_token,
            &upload_bearer_token,
            &directory,
            &git_root,
            &project_owner,
            &project_name,
            upload_name.0.as_deref(),
            visibility,
            tag.as_deref(),
            rolling_prefix.0.as_deref(),
        )
        .await?;

        Ok(ExitCode::SUCCESS)
    }
}

#[tracing::instrument(
    skip_all,
    fields(
        name = tracing::field::Empty,
        owner = tracing::field::Empty,
        tag = tracing::field::Empty,
        source = tracing::field::Empty,
    )
)]
#[allow(clippy::too_many_arguments)]
async fn push_new_release(
    host: &str,
    github_token: &str,
    upload_bearer_token: &str,
    directory: &Path,
    git_root: &Path,
    project_owner: &str,
    project_name: &str,
    upload_name: Option<&str>,
    visibility: Visibility,
    tag: Option<&str>,
    rolling_prefix: Option<&str>,
) -> color_eyre::Result<()> {
    let span = tracing::Span::current();

    let rolling_prefix_or_tag = rolling_prefix.or(tag).ok_or_else(|| {
        eyre!("Could not determine tag or rolling prefix, `--tag`, `GITHUB_REF_NAME`, or `--rolling-prefix` must be set")
    })?;

    let project_owner_repo = format!("{project_owner}/{project_name}");
    let (upload_owner_repo_pair, mirrored) = if let Some(upload_name) = upload_name {
        (upload_name.to_string(), upload_name != project_owner_repo)
    } else {
        (project_owner_repo, false)
    };
    tracing::info!("Preparing release of {upload_owner_repo_pair}/{rolling_prefix_or_tag}");

    let tempdir = tempfile::Builder::new()
        .prefix("flakehub_push")
        .tempdir()
        .wrap_err("Creating tempdir")?;

<<<<<<< HEAD
    let github_api_client = build_http_client()
=======
    let github_api_client = reqwest::Client::builder()
        .user_agent("flakehub-push")
>>>>>>> ebd5a12e
        .default_headers(
            std::iter::once((
                reqwest::header::AUTHORIZATION,
                reqwest::header::HeaderValue::from_str(&format!("Bearer {}", github_token))
                    .unwrap(),
            ))
            .collect(),
        )
        .build()?;

    let flake_metadata = get_flake_metadata(directory)
        .await
        .wrap_err("Getting flake metadata")?;
    tracing::debug!("Got flake metadata");

    let flake_metadata_value_path = flake_metadata
        .get("path")
        .and_then(serde_json::Value::as_str)
        .ok_or_else(|| {
            eyre!("Could not get `path` attribute from `nix flake metadata --json` output")
        })?;
    let flake_metadata_value_resolved_dir = flake_metadata
        .pointer("/resolved/dir")
        .and_then(serde_json::Value::as_str);

    let source = match flake_metadata_value_resolved_dir {
        Some(flake_metadata_value_resolved_dir) => {
            Path::new(flake_metadata_value_path).join(flake_metadata_value_resolved_dir)
        }
        None => PathBuf::from(flake_metadata_value_path),
    };
    span.record("source", tracing::field::display(source.clone().display()));
    tracing::debug!("Found source");

    let flake_tarball = get_flake_tarball(&source)
        .await
        .wrap_err("Making release tarball")?;

    let flake_tarball_len: usize = flake_tarball.len();
    let flake_tarball_hash = {
        let mut context = ring::digest::Context::new(&ring::digest::SHA256);
        context.update(&flake_tarball);
        context.finish()
    };
    let flake_tarball_hash_base64 = {
        // TODO: Use URL_SAFE_NO_PAD
        use base64::{engine::general_purpose::STANDARD, Engine as _};
        STANDARD.encode(flake_tarball_hash)
    };
    tracing::debug!(
        flake_tarball_len,
        flake_tarball_hash_base64,
        "Got tarball metadata"
    );

    let flake_tarball_path = tempdir.path().join("release.tar.gz");
    let mut tempfile = tokio::fs::File::create(&flake_tarball_path)
        .await
        .wrap_err("Creating release.tar.gz")?;
    tempfile
        .write_all(&flake_tarball)
        .await
        .wrap_err("Writing compressed tarball to tempfile")?;

    let get_flake_tarball_outputs = get_flake_tarball_outputs(&flake_tarball_path).await?;

    let release_metadata = ReleaseMetadata::build(
        github_api_client,
        directory,
        git_root,
        flake_metadata,
        get_flake_tarball_outputs,
        project_owner,
        project_name,
        mirrored,
        visibility,
    )
    .await
    .wrap_err("Building release metadata")?;

<<<<<<< HEAD
    let flakehub_client = build_http_client().build()?;
=======
    #[cfg(debug_assertions)]
    let upload_bearer_token = match &dev_config.dev_bearer_token.0 {
        None => "bearer bogus".to_string(),
        Some(dev_token) => {
            tracing::warn!(dev_bearer_token = %dev_token, "This flakehub-push has `dev_bearer_token` set for upload. This is intended for development purposes only.");
            dev_token.to_string()
        }
    };
    #[cfg(not(debug_assertions))]
    let upload_bearer_token = get_actions_id_bearer_token()
        .await
        .wrap_err("Getting upload bearer token")?;

    let reqwest_client = reqwest::Client::builder()
        .user_agent("flakehub-push")
        .build()?;
>>>>>>> ebd5a12e

    let rolling_prefix_with_postfix_or_tag = if let Some(rolling_prefix) = &rolling_prefix {
        format!(
            "{rolling_prefix}.{}+rev-{}",
            release_metadata.commit_count, release_metadata.revision
        )
    } else {
        rolling_prefix_or_tag.to_string() // This will always be the tag since `self.rolling_prefix` was empty.
    };

    let release_metadata_post_url = format!(
        "{host}/upload/{upload_owner_repo_pair}/{rolling_prefix_with_postfix_or_tag}/{flake_tarball_len}/{flake_tarball_hash_base64}"
    );
    tracing::debug!(
        url = release_metadata_post_url,
        "Computed release metadata POST URL"
    );

    let release_metadata_post_response = flakehub_client
        .post(release_metadata_post_url)
        .headers({
            let mut header_map = HeaderMap::new();

            header_map.insert(
                reqwest::header::AUTHORIZATION,
                reqwest::header::HeaderValue::from_str(&format!("bearer {}", upload_bearer_token))
                    .unwrap(),
            );
            header_map.insert(
                reqwest::header::CONTENT_TYPE,
                reqwest::header::HeaderValue::from_str("application/json").unwrap(),
            );
            header_map.insert(
                reqwest::header::HeaderName::from_static("ngrok-skip-browser-warning"),
                reqwest::header::HeaderValue::from_str("please").unwrap(),
            );
            header_map
        })
        .json(&release_metadata)
        .send()
        .await
        .wrap_err("Sending release metadata")?;

    let release_metadata_post_response_status = release_metadata_post_response.status();
    tracing::trace!(
        status = tracing::field::display(release_metadata_post_response_status),
        "Got release metadata POST response"
    );

    let release_metadata_post_response_bytes = release_metadata_post_response
        .bytes()
        .await
        .wrap_err("Could not get bytes from release metadata POST response")?;
    let release_upload_url =
        String::from_utf8_lossy(&release_metadata_post_response_bytes).to_string();

    tracing::debug!("Got release upload URL {release_upload_url:?}");

    if release_metadata_post_response_status != 200 {
        return Err(eyre!(
            "\
                Status {release_metadata_post_response_status} from metadata POST\n\
                {release_upload_url}\
            "
        ));
    }

    let tarball_put_response = flakehub_client
        .put(release_upload_url)
        .headers({
            let mut header_map = HeaderMap::new();
            header_map.insert(
                reqwest::header::CONTENT_LENGTH,
                reqwest::header::HeaderValue::from_str(&format!("{}", flake_tarball_len)).unwrap(),
            );
            header_map.insert(
                reqwest::header::HeaderName::from_static("x-amz-checksum-sha256"),
                reqwest::header::HeaderValue::from_str(&flake_tarball_hash_base64).unwrap(),
            );
            header_map
        })
        .body(flake_tarball)
        .send()
        .await
        .wrap_err("Sending tarball PUT")?;

    let tarball_put_response_status = tarball_put_response.status();
    tracing::trace!(
        status = tracing::field::display(release_metadata_post_response_status),
        "Got tarball PUT response"
    );
    if !tarball_put_response_status.is_success() {
        return Err(eyre!(
            "Got {tarball_put_response_status} status from PUT request"
        ));
    }

    tracing::info!("Successfully released new version of {project_owner}/{project_name}/{rolling_prefix_with_postfix_or_tag}");

    Ok(())
}

#[tracing::instrument(skip_all)]
async fn get_actions_id_bearer_token() -> color_eyre::Result<String> {
    let actions_id_token_request_token = std::env::var("ACTIONS_ID_TOKEN_REQUEST_TOKEN")
        .wrap_err("\
            No `ACTIONS_ID_TOKEN_REQUEST_TOKEN` found, `flakehub-push` requires a JWT. To provide this, add `permissions` to your job, eg:\n\
            \n\
            # ...\n\
            jobs:\n\
              example:\n\
               runs-on: ubuntu-latest\n\
               permissions:\n\
                 id-token: write # In order to request a JWT for AWS auth\n\
                 contents: read # Specifying id-token wiped this out, so manually specify that this action is allowed to checkout this private repo\n\
               steps:\n\
               - uses: actions/checkout@v3\n\
               # ...\n\
        ")?;
    let actions_id_token_request_url = std::env::var("ACTIONS_ID_TOKEN_REQUEST_URL").wrap_err("`ACTIONS_ID_TOKEN_REQUEST_URL` required if `ACTIONS_ID_TOKEN_REQUEST_TOKEN` is also present")?;
<<<<<<< HEAD
    let actions_id_token_client = build_http_client()
=======
    let actions_id_token_client = reqwest::Client::builder()
        .user_agent("flakehub-push")
>>>>>>> ebd5a12e
        .default_headers(
            std::iter::once((
                reqwest::header::AUTHORIZATION,
                reqwest::header::HeaderValue::from_str(&format!(
                    "Bearer {}",
                    actions_id_token_request_token
                ))
                .unwrap(),
            ))
            .collect(),
        )
        .build()?;
    let response = actions_id_token_client
        .get(format!(
            "{actions_id_token_request_url}&audience=api://AzureADTokenExchange"
        ))
        .send()
        .await
        .wrap_err("Getting Actions ID bearer token")?;

    let response_json: serde_json::Value = response
        .json()
        .await
        .wrap_err("Getting JSON from Actions ID bearer token response")?;

    let response_bearer_token = response_json
        .get("value")
        .and_then(serde_json::Value::as_str)
        .ok_or_else(|| eyre!("Getting value from Actions ID bearer token response"))?;

    Ok(response_bearer_token.to_string())
}<|MERGE_RESOLUTION|>--- conflicted
+++ resolved
@@ -58,24 +58,6 @@
     pub instrumentation: instrumentation::Instrumentation,
 }
 
-<<<<<<< HEAD
-=======
-#[cfg(debug_assertions)]
-#[derive(Debug, clap::Parser)]
-pub struct DevConfig {
-    // A specific bearer token string which bypasses the normal authentication check in when pushing an upload
-    // This is intended for development at this time.
-    #[clap(long, env = "FLAKEHUB_PUSH_DEV_BEARER_TOKEN", value_parser = StringToNoneParser, default_value = "")]
-    pub(crate) dev_bearer_token: OptionString,
-    // A manually-specified project id (a la GitHub's `databaseId`)
-    #[clap(long)]
-    pub(crate) dev_project_id: Option<String>,
-    // A manually-specified owner id (a la GitHub's `databaseId`)
-    #[clap(long)]
-    pub(crate) dev_owner_id: Option<String>,
-}
-
->>>>>>> ebd5a12e
 #[derive(Clone, Debug)]
 pub struct OptionString(pub Option<String>);
 
@@ -296,12 +278,7 @@
         .tempdir()
         .wrap_err("Creating tempdir")?;
 
-<<<<<<< HEAD
     let github_api_client = build_http_client()
-=======
-    let github_api_client = reqwest::Client::builder()
-        .user_agent("flakehub-push")
->>>>>>> ebd5a12e
         .default_headers(
             std::iter::once((
                 reqwest::header::AUTHORIZATION,
@@ -382,26 +359,7 @@
     .await
     .wrap_err("Building release metadata")?;
 
-<<<<<<< HEAD
     let flakehub_client = build_http_client().build()?;
-=======
-    #[cfg(debug_assertions)]
-    let upload_bearer_token = match &dev_config.dev_bearer_token.0 {
-        None => "bearer bogus".to_string(),
-        Some(dev_token) => {
-            tracing::warn!(dev_bearer_token = %dev_token, "This flakehub-push has `dev_bearer_token` set for upload. This is intended for development purposes only.");
-            dev_token.to_string()
-        }
-    };
-    #[cfg(not(debug_assertions))]
-    let upload_bearer_token = get_actions_id_bearer_token()
-        .await
-        .wrap_err("Getting upload bearer token")?;
-
-    let reqwest_client = reqwest::Client::builder()
-        .user_agent("flakehub-push")
-        .build()?;
->>>>>>> ebd5a12e
 
     let rolling_prefix_with_postfix_or_tag = if let Some(rolling_prefix) = &rolling_prefix {
         format!(
@@ -522,12 +480,7 @@
                # ...\n\
         ")?;
     let actions_id_token_request_url = std::env::var("ACTIONS_ID_TOKEN_REQUEST_URL").wrap_err("`ACTIONS_ID_TOKEN_REQUEST_URL` required if `ACTIONS_ID_TOKEN_REQUEST_TOKEN` is also present")?;
-<<<<<<< HEAD
     let actions_id_token_client = build_http_client()
-=======
-    let actions_id_token_client = reqwest::Client::builder()
-        .user_agent("flakehub-push")
->>>>>>> ebd5a12e
         .default_headers(
             std::iter::once((
                 reqwest::header::AUTHORIZATION,
