// Get the schema from https://docs.github.com/public/schema.docs.graphql

use graphql_client::GraphQLQuery;
use color_eyre::eyre::{eyre, WrapErr};

use self::github_graphql_data_query::GithubGraphqlDataQueryRepositoryObject;

pub(crate) const GITHUB_ENDPOINT: &str = "https://api.github.com/graphql";

#[derive(GraphQLQuery)]
#[graphql(
    schema_path = "src/graphql/github_schema.graphql",
<<<<<<< HEAD
    query_path = "src/graphql/query/github_graphql_data_query.graphql",
    response_derives = "Debug"
=======
    query_path = "src/graphql/rev_count_query.graphql",
    response_derives = "Debug",
    variables_derives = "Debug"
>>>>>>> ebd5a12e
)]
pub(crate) struct GithubGraphqlDataQuery;

impl GithubGraphqlDataQuery {
    #[tracing::instrument(skip_all)]
    pub(crate) async fn get(
        reqwest_client: reqwest::Client,
        project_owner: &str,
        project_name: &str,
        revision: &str,
    ) -> color_eyre::Result<GithubGraphqlDataResult> {
        // Schema from https://docs.github.com/public/schema.docs.graphql
        let graphql_response = {
            let variables = crate::graphql::github_graphql_data_query::Variables {
                owner: project_owner.to_string(),
                name: project_name.to_string(),
                revision: revision.to_string(),
            };
            let query = crate::graphql::GithubGraphqlDataQuery::build_query(variables);
            let reqwest_response = reqwest_client
                .post(crate::graphql::GITHUB_ENDPOINT)
                .json(&query)
                .send()
                .await
                .wrap_err("Failed to issue RevCountQuery request to Github's GraphQL API")?;
    
            let response_status = reqwest_response.status();
            let response_data: serde_json::Value = reqwest_response
                .json()
                .await
                .wrap_err("Failed to retrieve RevCountQuery response from Github's GraphQL API")?;
    
            if response_status != 200 {
                tracing::error!(status = %response_status,
                    "Recieved error:\n\
                    {response_data:#?}\n\
                "
                );
                return Err(eyre!(
                    "Got {response_status} status from Github's GraphQL API, expected 200"
                ));
            }
    
            let graphql_data = response_data.get("data").ok_or_else(|| {
                eyre!(
                    "Did not recieve a `data` inside GithubGraphqlDataQuery response from Github's GraphQL API"
                )
            })?;
            let response_data: <crate::graphql::GithubGraphqlDataQuery as GraphQLQuery>::ResponseData =
                serde_json::from_value(graphql_data.clone())
                    .wrap_err("Failed to retrieve GithubGraphqlDataQuery response from Github's GraphQL API")?;
            response_data
        };
        let graphql_repository = graphql_response
            .repository
            .ok_or_else(|| eyre!("Did not recieve a `repository` inside GithubGraphqlDataQuery response from Github's GraphQL API"))?;
        
        let graphql_repository_object = graphql_repository
                .object
                .ok_or_else(|| eyre!("Did not recieve a `repository.object` inside GithubGraphqlDataQuery response from Github's GraphQL API"))?;
    
        let rev_count = match graphql_repository_object {
                GithubGraphqlDataQueryRepositoryObject::Blob
                | GithubGraphqlDataQueryRepositoryObject::Tag
                | GithubGraphqlDataQueryRepositoryObject::Tree => {
                    return Err(eyre!(
                    "Retrieved a `repository.object` that was not a `Commit` in the GithubGraphqlDataQuery response from Github's GraphQL API"
                ))
                }
                GithubGraphqlDataQueryRepositoryObject::Commit(crate::graphql::github_graphql_data_query::GithubGraphqlDataQueryRepositoryObjectOnCommit {
                    history: crate::graphql::github_graphql_data_query::GithubGraphqlDataQueryRepositoryObjectOnCommitHistory {
                        total_count,
                    }
                }) => total_count,
            };

        let spdx_identifier = graphql_repository.license_info
            .ok_or_else(|| eyre!("Did not recieve a `license_info` inside GithubGraphqlDataQuery response from Github's GraphQL API"))?
            .spdx_id
            .ok_or_else(|| eyre!("Did not recieve a `license_info.spdx_id` inside GithubGraphqlDataQuery response from Github's GraphQL API"))?;

        Ok(GithubGraphqlDataResult { rev_count, spdx_identifier })
    }
}


pub(crate) struct GithubGraphqlDataResult {
    pub(crate) rev_count: i64,
    pub(crate) spdx_identifier: String,
}<|MERGE_RESOLUTION|>--- conflicted
+++ resolved
@@ -10,19 +10,18 @@
 #[derive(GraphQLQuery)]
 #[graphql(
     schema_path = "src/graphql/github_schema.graphql",
-<<<<<<< HEAD
     query_path = "src/graphql/query/github_graphql_data_query.graphql",
-    response_derives = "Debug"
-=======
-    query_path = "src/graphql/rev_count_query.graphql",
     response_derives = "Debug",
     variables_derives = "Debug"
->>>>>>> ebd5a12e
 )]
 pub(crate) struct GithubGraphqlDataQuery;
 
 impl GithubGraphqlDataQuery {
-    #[tracing::instrument(skip_all)]
+    #[tracing::instrument(skip_all, fields(
+        %project_owner,
+        %project_name,
+        %revision,
+    ))]
     pub(crate) async fn get(
         reqwest_client: reqwest::Client,
         project_owner: &str,
@@ -97,7 +96,7 @@
         let spdx_identifier = graphql_repository.license_info
             .ok_or_else(|| eyre!("Did not recieve a `license_info` inside GithubGraphqlDataQuery response from Github's GraphQL API"))?
             .spdx_id
-            .ok_or_else(|| eyre!("Did not recieve a `license_info.spdx_id` inside GithubGraphqlDataQuery response from Github's GraphQL API"))?;
+            .ok_or_else(|| eyre!("Did not recieve a `license_info.spdx_id` inside GithubGraphqlDataQuery response from Github's GraphQL API"))?;;
 
         Ok(GithubGraphqlDataResult { rev_count, spdx_identifier })
     }
