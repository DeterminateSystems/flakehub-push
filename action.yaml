--- conflicted
+++ resolved
@@ -122,75 +122,5 @@
     required: false
 
 runs:
-<<<<<<< HEAD
-  using: composite
-  steps:
-    - name: Install `flakehub-push`
-      shell: bash
-      env:
-        FLAKEHUB_PUSH_VISIBILITY: ${{ inputs.visibility }}
-        FLAKEHUB_PUSH_TAG: ${{ inputs.tag }}
-        FLAKEHUB_PUSH_ROLLING_MINOR: ${{ inputs.rolling-minor }}
-        FLAKEHUB_PUSH_ROLLING: ${{ inputs.rolling }}
-        FLAKEHUB_PUSH_HOST: ${{ inputs.host }}
-        FLAKEHUB_PUSH_LOG_DIRECTIVES: ${{ inputs.log-directives }}
-        FLAKEHUB_PUSH_LOGGER: ${{ inputs.logger }}
-        FLAKEHUB_PUSH_GITHUB_TOKEN: ${{ inputs.github-token }}
-        FLAKEHUB_PUSH_NAME: ${{ inputs.name }}
-        FLAKEHUB_PUSH_MIRROR: ${{ inputs.mirror }}
-        FLAKEHUB_PUSH_REPOSITORY: ${{ inputs.repository }}
-        FLAKEHUB_PUSH_DIRECTORY: ${{ inputs.directory }}
-        FLAKEHUB_PUSH_GIT_ROOT: ${{ inputs.git-root }}
-        FLAKEHUB_PUSH_EXTRA_LABELS: ${{ inputs.extra-labels }}
-        FLAKEHUB_PUSH_EXTRA_TAGS: ${{ inputs.extra-tags }}
-        FLAKEHUB_PUSH_SPDX_EXPRESSION: ${{ inputs.spdx-expression }}
-        FLAKEHUB_PUSH_ERROR_ON_CONFLICT: ${{ inputs.error-on-conflict }}
-        FLAKEHUB_PUSH_INCLUDE_OUTPUT_PATHS: ${{ inputs.include-output-paths }}
-        # Also GITHUB_REPOSITORY, GITHUB_REF_NAME, GITHUB_TOKEN, ACTIONS_ID_TOKEN_REQUEST_TOKEN, ACTIONS_ID_TOKEN_REQUEST_URL
-      run: |
-        if [ "${RUNNER_OS}" == "Linux" ]; then
-          export ARCHITECTURE_OS="Linux"
-        else
-          echo "${RUNNER_OS} not supported"
-          exit 1
-        fi
-
-        if [ "${RUNNER_ARCH}" == "X64" ]; then
-          export ARCHITECTURE_ARCH="X64"
-        else
-          echo "${RUNNER_ARCH} not supported"
-          exit 1
-        fi
-
-        export ARCHITECTURE="${ARCHITECTURE_ARCH}-${ARCHITECTURE_OS}"
-
-        if [ -n "${{ inputs.flakehub-push-url }}" ]; then
-          export FLAKEHUB_PUSH_URL="${{ inputs.flakehub-push-url }}"
-        else
-          if [ -n "${{ inputs.flakehub-push-pr }}" ]; then
-            export FLAKEHUB_PUSH_URL="https://install.determinate.systems/flakehub-push/pr/${{ inputs.flakehub-push-pr }}/${ARCHITECTURE}?ci=github"
-          elif [ -n "${{ inputs.flakehub-push-tag }}" ]; then
-            export FLAKEHUB_PUSH_URL="https://install.determinate.systems/flakehub-push/tag/${{ inputs.flakehub-push-tag }}/${ARCHITECTURE}?ci=github"
-          elif [ -n "${{ inputs.flakehub-push-revision }}" ]; then
-            export FLAKEHUB_PUSH_URL="https://install.determinate.systems/flakehub-push/rev/${{ inputs.flakehub-push-revision }}/${ARCHITECTURE}?ci=github"
-          elif [ -n "${{ inputs.flakehub-push-branch }}" ]; then
-            export FLAKEHUB_PUSH_URL="https://install.determinate.systems/flakehub-push/branch/${{ inputs.flakehub-push-branch }}/${ARCHITECTURE}?ci=github"
-          else
-            export FLAKEHUB_PUSH_URL="https://install.determinate.systems/flakehub-push/stable/${ARCHITECTURE}?ci=github"
-          fi
-        fi
-        echo "Set FLAKEHUB_PUSH_URL=$FLAKEHUB_PUSH_URL"
-
-        if [ -n "${{ inputs.flakehub-push-binary }}" ]; then
-          chmod +x ${{ inputs.flakehub-push-binary }}
-          exec ${{ inputs.flakehub-push-binary }}
-        else
-          DEST=$(mktemp -d)
-          curl --retry 20 -L $FLAKEHUB_PUSH_URL -o $DEST/flakehub-push
-          chmod +x $DEST/flakehub-push
-          exec $DEST/flakehub-push
-        fi
-=======
   using: "node20"
-  main: "dist/index.js"
->>>>>>> ceca41ba
+  main: "dist/index.js"