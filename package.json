--- conflicted
+++ resolved
@@ -31,23 +31,9 @@
     "detsys-ts": "github:DeterminateSystems/detsys-ts"
   },
   "devDependencies": {
-<<<<<<< HEAD
-    "@types/node": "^22.15.18",
+    "@types/node": "^22.15.29",
     "@vercel/ncc": "^0.38.3",
-    "tsup": "^8.4.0",
-=======
-    "@trivago/prettier-plugin-sort-imports": "^4.3.0",
-    "@types/node": "^22.15.29",
-    "@typescript-eslint/eslint-plugin": "^7.18.0",
-    "@vercel/ncc": "^0.38.3",
-    "eslint": "^8.57.1",
-    "eslint-import-resolver-typescript": "^3.10.1",
-    "eslint-plugin-github": "^4.10.2",
-    "eslint-plugin-import": "^2.31.0",
-    "eslint-plugin-prettier": "^5.4.1",
-    "prettier": "^3.5.3",
     "tsup": "^8.5.0",
->>>>>>> 21530803
     "typescript": "^5.8.3"
   },
   "pnpm": {
