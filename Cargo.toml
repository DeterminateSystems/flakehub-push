--- conflicted
+++ resolved
@@ -25,11 +25,8 @@
 tracing-error = { version = "0.2.0", default-features = false, features = ["traced-error"] }
 tracing-subscriber = { version = "0.3.15", default-features = false, features = [ "std", "registry", "fmt", "json", "ansi", "env-filter" ] }
 atty = { version = "0.2.14", default-features = false }
-<<<<<<< HEAD
 github-actions-oidc-claims = "0.2.0"
-=======
 spdx = "0.10.2"
->>>>>>> 40f9a68d
 
 [profile.release]
 strip = true  # Automatically strip symbols from the binary.
